# Apigee Samples

* [Intro](#intro)
* [Audience](#who)
* [Before you begin](#before)
* [Using the sample proxies](#using)
* [Samples](#samples)
* [Modifying a sample proxy](#modifying)
* [Ask questions on the Apigee Community](#ask)
* [Apigee documentation](#docs)
* [Contributing](#contributing)

---

## <a name="intro"></a>Intro

This repository contains a collection of sample API proxies that you can deploy and run on Apigee X or [hybrid](https://cloud.google.com/apigee/docs/hybrid/v1.8/what-is-hybrid).

The samples provide a jump-start for developers who wish to design and create Apigee API proxies.

### <a name="who"></a>Audience

You are an [Apigee](https://cloud.google.com/apigee) API proxy developer, or you would like to learn about developing APIs that run on Apigee X & hybrid. At a minimum, we assume you're familiar with Apigee and how to create simple API proxies. To learn more, we recommend this [getting started tutorial](https://cloud.google.com/apigee/docs/api-platform/get-started/get-started).

## <a name="before"></a>Before you begin

1. See the full list of [Prerequisites](https://cloud.google.com/apigee/docs/api-platform/get-started/prerequisites) for installing Apigee.

2. You'll need access to a Google Cloud Platform account and project. [Sign up for a free GCP trial account.](https://console.cloud.google.com/freetrial)

3. If you don't have one, you'll need to provision an Apigee instance. [Create a free Apigee eval instance.](https://apigee.google.com/setup/eval)

4. Clone this project from GitHub to your system.

## <a name="using"></a>Using the sample proxies

Most developers begin by identifying an interesting sample based on a specific use case or need. You'll find all the samples in the root folder.

### <a name="samples"></a>Samples
- [deploy-apigee-proxy](deploy-apigee-proxy) -
  Deploy Apigee proxy using Apigee Maven plugin and Cloud Build
- [deploy-apigee-sharedflow](deploy-apigee-sharedflow) -
  Deploy Apigee sharedflow using Apigee Maven plugin and Cloud Build
- [deploy-apigee-config](deploy-apigee-config) -
  Deploy Apigee configurations using Apigee Maven plugin and Cloud Build
- [authorize-idp-access-tokens](authorize-idp-access-tokens) - 
  Authorize JWT access tokens issued by an Identity Provider  
- [oauth-client-credentials](oauth-client-credentials) -
  A sample proxy which uses the OAuth 2.0 client credentials grant type flow
- [oauth-client-credentials-with-scope](oauth-client-credentials-with-scope) -
  A sample proxy which uses the OAuth 2.0 client credentials grant type flow and limit access using [OAuth2 scopes](https://cloud.google.com/apigee/docs/api-platform/security/oauth/working-scopes)
- [cloud-logging](cloud-logging) -
  A sample proxy that logs custom messages to Google Cloud Logging
- [basic-quota](basic-quota) -
  A sample which shows how to implement a basic API consumption quota
- [cloud-run](cloud-run) -
  A sample proxy to invoke Cloud Run Service from Apigee
- [integrated-developer-portal](integrated-developer-portal) -
  This sample demonstrates how to create an Apigee Integrated portal and shows how to expose your API products to its catalog
<<<<<<< HEAD
- [drupal-developer-portal](drupal-developer-portal) -
  This sample demonstrates how to create an Drupal developer portal and shows how to expose your Apigee API products to its catalog
=======
- [exposing-to-internet](exposing-to-internet) -
  This sample demonstrates how to expose an Apigee instance to the internet using a Google Cloud external HTTP(S) Load Balancer
- [json-web-tokens](json-web-tokens) -
  This sample demonstrates how to generate and verify JSON Web Tokens using the out of the box Apigee JWT policies
>>>>>>> b5416a2f

You can find videos of all the samples in this [YouTube playlist](https://goo.gle/ApigeeAcceleratorSeries)

### <a name="modifying"></a>Modifying a sample proxy

Feel free to modify and build upon the sample proxies. You can make changes in the Apigee [management UI](https://cloud.google.com/apigee/docs/api-platform/develop/ui-edit-proxy) or by using our Cloud Code [extension for local development](https://cloud.google.com/apigee/docs/api-platform/local-development/setup) in Visual Studio Code. Whichever approach is comfortable for you.

Simply redeploy the proxies for changes to take effect.

## <a name="ask"></a>Ask questions on the Apigee Community

[Apigee Community](https://www.googlecloudcommunity.com/gc/Apigee/bd-p/cloud-apigee) is a great place to ask questions and find answers about developing API proxies.

## <a name="docs"></a>Apigee documentation

The Apigee docs are located [here](https://cloud.google.com/apigee/docs).

## <a name="contributing"></a>Contributing

New samples should be added as a root level directory in this repository.

For more details on how to contribute please see the [guidelines](./CONTRIBUTING.md).

## License

All solutions within this repository are provided under the
[Apache 2.0](https://www.apache.org/licenses/LICENSE-2.0) license.
Please see the [LICENSE](./LICENSE.txt) file for more detailed terms and conditions.

## Not Google Product Clause

This is not an officially supported Google product, nor is it part of an
official Google product.

## Support

If you need support or assistance, you can try inquiring on [Google Cloud Community
forum dedicated to Apigee](https://www.googlecloudcommunity.com/gc/Apigee/bd-p/cloud-apigee).<|MERGE_RESOLUTION|>--- conflicted
+++ resolved
@@ -57,15 +57,10 @@
   A sample proxy to invoke Cloud Run Service from Apigee
 - [integrated-developer-portal](integrated-developer-portal) -
   This sample demonstrates how to create an Apigee Integrated portal and shows how to expose your API products to its catalog
-<<<<<<< HEAD
-- [drupal-developer-portal](drupal-developer-portal) -
-  This sample demonstrates how to create an Drupal developer portal and shows how to expose your Apigee API products to its catalog
-=======
 - [exposing-to-internet](exposing-to-internet) -
   This sample demonstrates how to expose an Apigee instance to the internet using a Google Cloud external HTTP(S) Load Balancer
 - [json-web-tokens](json-web-tokens) -
   This sample demonstrates how to generate and verify JSON Web Tokens using the out of the box Apigee JWT policies
->>>>>>> b5416a2f
 
 You can find videos of all the samples in this [YouTube playlist](https://goo.gle/ApigeeAcceleratorSeries)
 
