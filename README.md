--- conflicted
+++ resolved
@@ -39,13 +39,10 @@
 ### <a name="samples"></a>Samples
 - [deploy-apigee-proxy](deploy-apigee-proxy) -
   Deploy Apigee proxy using Apigee Maven plugin and Cloud Build
-<<<<<<< HEAD
+- [deploy-apigee-sharedflow](deploy-apigee-sharedflow) -
+  Deploy Apigee sharedflow using Apigee Maven plugin and Cloud Build
 - [oauth-client-credentials](oauth-client-credentials) -
   A sample proxy which uses the OAuth 2.0 client credentials grant type flow
-=======
-- [deploy-apigee-sharedflow](deploy-apigee-sharedflow) -
-  Deploy Apigee sharedflow using Apigee Maven plugin and Cloud Build
->>>>>>> 3b33d071
 
 ### <a name="modifying"></a>Modifying a sample proxy
 
